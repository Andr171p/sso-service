from __future__ import annotations

from typing import Any, Literal

from abc import ABC, abstractmethod
from datetime import datetime
from urllib.parse import urlencode
from uuid import UUID, uuid4

from authlib.common.security import generate_token
from authlib.oauth2.rfc7636 import create_s256_code_challenge
from pydantic import (
    BaseModel,
    ConfigDict,
    EmailStr,
    Field,
    HttpUrl,
    SecretStr,
    field_serializer,
    field_validator,
    model_validator,
)

from ..settings import settings
from .constants import ISSUER, MAX_NAME_LENGTH, MIN_GRANT_TYPES_COUNT
from .enums import ClientType, GrantType, Role, TokenType, UserStatus
from .utils import (
    current_datetime,
    current_timestamp,
    generate_public_id,
    generate_secret,
    validate_scopes,
)


class User(BaseModel):
    """Зарегистрированный пользователь системы.

    Attributes:
        id: Уникальный идентификатор пользователя во всей системе.
        email: Адрес почты пользователя для подтверждения аккаунта (опционален).
        username: Уникальное имя пользователя, логин (опционален).
        status: Статус пользователя в системе.
        (при флаге False - пользователь больше не может входить в систему).
        created_at: Дата и время добавления пользователя.
    """

    id: UUID = Field(default_factory=uuid4)
    email: EmailStr | None = None
    username: str | None = None
    password: SecretStr | None = None
    status: UserStatus = Field(default=UserStatus.REGISTERED)
    created_at: datetime = Field(default_factory=current_datetime)

    model_config = ConfigDict(from_attributes=True)

    def hash_password(self) -> User:
        from ..security import hash_secret

        if self.password is None:
<<<<<<< HEAD
            raise ValueError("Passwords must be provided")
        self.password = SecretStr(
            hash_secret(self.password.get_secret_value())
        )
=======
            raise ValueError("")
        self.password = SecretStr(hash_secret(self.password.get_secret_value()))
>>>>>>> cd936ec1
        return self

    @field_serializer("password")
    def serialize_secret(self, password: SecretStr | None) -> str | None:
        if password is None:
            return password
        return password.get_secret_value()

    def to_payload(self, **kwargs) -> dict[str, Any]:
        realm: str = kwargs.pop("realm")
        roles: list[str] = kwargs.pop("roles")
        return {
            "iss": ISSUER,
            "sub": str(self.id),
            "email": self.email,
            "status": self.status.value,
            "realm": realm,
            "roles": " ".join(roles),
            **kwargs,
        }


class Group(BaseModel):
    """Ролевые группы для пользователей"""

    id: UUID = Field(default_factory=uuid4)
    realm_id: UUID
    name: str
    description: str | None = None
    roles: list[Role]
    created_at: datetime = Field(default_factory=current_datetime)

    model_config = ConfigDict(from_attributes=True)


class UserGroup(BaseModel):
    """Привязка пользователя к группе"""

    user_id: UUID
    group_id: UUID


class Realm(BaseModel):
    """Область приложения (группа изолированных микро-сервисов).

    Attributes:
        id: Уникальный идентификатор области.
        name: Название области (для улучшения читабельности).
        slug: Уникальный псевдоним сервиса используемый в URL,
        например, https://api.com/{slug}/users
        description: Краткое описание (для улучшения читабельности).
        enabled: Активна ли область
        (при значении False отключаются все сервисы внутри неё).
        created_at: Дата и время создания области.
    """

    id: UUID = Field(default_factory=uuid4)
    name: str = Field(..., max_length=MAX_NAME_LENGTH)
    slug: str
    description: str | None = None
    enabled: bool = True
    created_at: datetime = Field(default_factory=current_datetime)

    model_config = ConfigDict(from_attributes=True)


class Client(BaseModel):
    """Клиент системы (приложение, микро-сервис, web-интерфейс)

    Attributes:
        id: Уникальный идентификатор клиента, только внутри системы или токена.
        realm_id: Идентификатор области в которой находится клиент.
        client_id: Публичный идентификатор клиента.
        client_secret: Секретный пароль клиента (не допускается в публичный доступ).
        name: Имя клиента (только для читабельности).
        description: Описание клиента (опционально).
        expires_at: Дата истечения client credentials (пары client_id:client_secret),
        опционально.
        client_type: Тип клиента (важен для определения grant_type).
        grant_types: Определяет метод получения токенов клиенту.
        scopes: Права выдаваемые клиенту для ограничения доступа к другим клиентам.
        created_at: Дата создания клиента.
    """

    id: UUID = Field(default_factory=uuid4)
    realm_id: UUID
    client_id: str = Field(default_factory=generate_public_id)
    client_secret: SecretStr = Field(default_factory=generate_secret)
    name: str = Field(..., max_length=MAX_NAME_LENGTH)
    description: str | None = None
    expires_at: datetime | None = None
    enabled: bool = True
    client_type: ClientType
    grant_types: list[GrantType] = Field(
        default=[GrantType.CLIENT_CREDENTIALS], min_length=MIN_GRANT_TYPES_COUNT
    )
    redirect_uris: list[HttpUrl] = Field(default_factory=list)
    scopes: list[str] = Field(default_factory=list)
    created_at: datetime = Field(default_factory=current_datetime)

    model_config = ConfigDict(from_attributes=True)

    def to_payload(self, **kwargs) -> dict[str, Any]:
        """Полезная нагрузка для JWT"""
        return {"iss": ISSUER, "sub": self.client_id, "scope": " ".join(self.scopes), **kwargs}

    def hash_client_secret(self) -> Client:
        from ..security import hash_secret

        self.client_secret = SecretStr(hash_secret(self.client_secret.get_secret_value()))
        return self

    @model_validator(mode="after")
    def validate_client(self) -> Client:
        if (
            self.client_type == ClientType.PUBLIC
            and GrantType.CLIENT_CREDENTIALS in self.grant_types
        ):
            raise ValueError("Public clients cannot use client_credentials")
        return self

    @field_validator("scopes")
    def validate_scopes(cls, scopes: list[str]) -> list[str]:
        return validate_scopes(scopes)

    @field_serializer("client_secret")
    def serialize_secret(self, client_secret: SecretStr) -> str:
        return client_secret.get_secret_value()


class IdentityProvider(BaseModel):
    """Провайдер аутентификации и регистрации"""

    id: UUID = Field(default_factory=uuid4)
    name: str
    type: str
    client_id: str
    client_secret: SecretStr
    scopes: list[str] = Field(default_factory=list)

    model_config = ConfigDict(from_attributes=True)


class UserIdentity(BaseModel):
    """Привязка аккаунта пользователя"""

    id: UUID = Field(default_factory=uuid4)
    user_id: UUID | None = None
    provider_id: UUID | None = None
    provider_user_id: str
    email: str

    model_config = ConfigDict(from_attributes=True)


class Session(BaseModel):
    """Пользовательская сессия в SSO"""

    session_id: UUID = Field(default_factory=uuid4)
    user_id: UUID
    expires_at: int | float
    user_agent: str | None = None
    ip_address: str | None = None
    last_activity: float = Field(default_factory=current_timestamp)

    @field_serializer("session_id", "user_id")
    def serialize_guid(self, guid: UUID) -> str:
        return str(guid)


class Token(BaseModel):
    access_token: str
    expires_at: int | float


class TokenPair(BaseModel):
    access_token: str
    refresh_token: str
    session_id: UUID
    expires_at: int


class Claims(BaseModel):
    """Базовая модель для интроспекции JWT"""

    active: bool = False
    cause: str | None = None
    token_type: TokenType | None = None
    iss: HttpUrl | None = None
    sub: str | None = None
    aud: str | None = None
    exp: int | float | None = None
    iat: int | float | None = None
    jti: UUID | None = None

    model_config = ConfigDict(from_attributes=True)

    @field_serializer("iss")
    def serialize_iss(self, iss: HttpUrl) -> str:
        return str(iss)


class ClientClaims(Claims):
    realm: str | None = None
    scope: str | None = None


class UserClaims(Claims):
    status: UserStatus | None = None
    realm: str | None = None
    roles: list[Role] | None = None

    @field_validator("roles", mode="before")
    def validate_roles(cls, roles: str | list[Role]) -> list[Role]:
        if isinstance(roles, list):
            return roles
        return [Role(role) for role in roles.split(" ")]


class Codes(BaseModel):
    state: str
    code_verifier: str
    code_challenge: str

    @classmethod
    def generate(cls) -> Codes:
        verifier = generate_token(64)
        return cls(
            state=str(uuid4()),
            code_verifier=verifier,
            code_challenge=create_s256_code_challenge(verifier),
        )


class VKRedirect(BaseModel):
    client_id: str = settings.vk_settings.vk_app_id
    redirect_uri: str = settings.vk_settings.vk_redirect_uri

    def to_url(self, state: str, code_challenge: str) -> str:
        query = urlencode({
            "client_id": self.client_id,
            "redirect_uri": self.redirect_uri,
            "response_type": "code",
            "state": state,
            "scope": "email",
            "code_challenge": code_challenge,
            "code_challenge_method": "S256",
        })
        return f"{settings.vk_settings.vk_auth_url}?{query}"


class YandexRedirect(BaseModel):
    client_id: str = settings.yandex_settings.yandex_app_id

    def to_url(self, state: str, code_challenge: str) -> str:
        query = urlencode({
            "client_id": self.client_id,
            "response_type": "code",
            "state": state,
            "scope": "login:info login:email",
            "code_challenge": code_challenge,
            "code_challenge_method": "S256",
        })
        return f"{settings.yandex_settings.yandex_auth_url}?{query}"


class BaseCallback(BaseModel, ABC):
    code: str
    state: str

    @abstractmethod
    def to_dict(self, code_verifier: str) -> dict: ...


class YandexCallback(BaseCallback):
    def to_dict(self, code_verifier: str) -> dict:
        return {
            "grant_type": "authorization_code",
            "code": self.code,
            "client_id": settings.yandex_settings.yandex_app_id,
            "client_secret": settings.yandex_settings.yandex_app_secret,
            "code_verifier": code_verifier,
        }


class VKCallback(BaseCallback):
    device_id: str

    def to_dict(self, code_verifier: str) -> dict:
        return {
            "grant_type": "authorization_code",
            "code": self.code,
            "code_verifier": code_verifier,
            "client_id": settings.vk_settings.vk_app_id,
            "device_id": self.device_id,
            "redirect_uri": settings.vk_settings.vk_redirect_uri,
            "state": self.state,
        }


class VKGetData(BaseModel):
    access_token: str
    user_id: str = Field(exclude=True)
    client_id: str = settings.vk_settings.vk_app_id


class YandexGetData(BaseModel):
    oauth_token: str
    format: Literal["json"] = "json"<|MERGE_RESOLUTION|>--- conflicted
+++ resolved
@@ -58,15 +58,8 @@
         from ..security import hash_secret
 
         if self.password is None:
-<<<<<<< HEAD
-            raise ValueError("Passwords must be provided")
-        self.password = SecretStr(
-            hash_secret(self.password.get_secret_value())
-        )
-=======
             raise ValueError("")
         self.password = SecretStr(hash_secret(self.password.get_secret_value()))
->>>>>>> cd936ec1
         return self
 
     @field_serializer("password")
