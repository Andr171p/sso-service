--- conflicted
+++ resolved
@@ -7,10 +7,6 @@
 
 from pydantic import BaseModel
 
-<<<<<<< HEAD
-from .constants import DEFAULT_TTL
-from .domain import Claims, OAuthTokens
-=======
 from .constants import SESSION_EXPIRE_IN
 from .domain import BaseCallback, Claims, Session, TokenPair, User, UserIdentity
 from .enums import UserStatus
@@ -25,7 +21,6 @@
     )
     from ..services import UserAuthService
     from ..storage import RedisStorage
->>>>>>> cd936ec1
 
 T = TypeVar("T", bound=BaseModel)
 C = TypeVar("C", bound=Claims)
@@ -62,87 +57,11 @@
         raise NotImplementedError
 
 
-class BaseStore(Generic[T], ABC):
-    """Базовый класс для хранилища данных.
-
-    Определяет интерфейс для системы хранения данных типа "ключ-значение"
-    с поддержкой времени жизни (TTL) записей.
-
-    Параметр типа T представляет тип хранимого ресурса.
+class BaseStore(Generic[T]):
+    """Базовый класс хранилища данных,
+    параметр T указывает на ресурс над которым нужно провести операции
     """
 
-<<<<<<< HEAD
-    @abstractmethod
-    def build_key(self, string: str | UUID | None) -> str:
-        """Генерирует уникальный ключ для идентификации ресурсов в хранилище.
-        Ключ должен быть уникальным и не допускать коллизий.
-
-        :param string: Строка, которая может использоваться для составления ключа.
-        :return Уникальный ключ объекта
-        """
-        raise NotImplementedError
-
-    @abstractmethod
-    async def add(
-            self, key: str, schema: T, ttl: timedelta | int | None = DEFAULT_TTL
-    ) -> None:
-        """Добавляет объект в хранилище
-
-        :param key: Уникальный ключ объекта.
-        :param schema: Добавляемый объект.
-        :param ttl: Время жизни объекта в хранилище.
-        """
-        raise NotImplementedError
-
-    @abstractmethod
-    async def get(self, key: str) -> T | None:
-        """Получает объект из хранилища по ключу.
-
-        :param key: Уникальный ключ объекта.
-        :return: Найденный объект или None если объекта не нашлось.
-        """
-        raise NotImplementedError
-
-    async def pop(self, key: str) -> T | None:
-        """Извлекает и удаляет объект из хранилища по ключу.
-
-        :param key: Уникальный ключ ресурса.
-        :return: Возвращает объект если он был найден.
-        """
-        schema = await self.get(key)
-        if schema is None:
-            return None
-        await self.delete(key)
-        return schema
-
-    @abstractmethod
-    async def exists(self, key: str) -> bool:
-        """Проверяет наличие объекта в хранилище по его ключу.
-
-        :param key: Уникальный ключ
-        :return: True если объект существует, False если нет.
-        """
-        raise NotImplementedError
-
-    @abstractmethod
-    async def refresh_ttl(self, key: str, ttl: timedelta) -> T | None:
-        """Обновляет время жизни (TTL) для существующего объекта.
-
-        :param key: Ключ объекта.
-        :param ttl: Новое время жизни объекта.
-        :return: Обновленный объект или None, если объект не найден.
-        """
-        raise NotImplementedError
-
-    @abstractmethod
-    async def delete(self, key: str) -> bool:
-        """Удаляет объект из хранилища по ключу.
-
-        :param key: Ключ объекта.
-        :return: True если объект успешно удалён, False если нет.
-        """
-        raise NotImplementedError
-=======
     async def add(self, schema: T) -> None:
         pass
 
@@ -157,7 +76,6 @@
 
     async def delete(self, id: UUID | str) -> bool:
         pass
->>>>>>> cd936ec1
 
 
 class LoggerMixin:
