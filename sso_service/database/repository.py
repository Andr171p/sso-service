--- conflicted
+++ resolved
@@ -151,11 +151,7 @@
     schema = User
 
     async def create_with_identity(
-<<<<<<< HEAD
-            self, user_identity: UserIdentity, *, status: UserStatus = UserStatus.ACTIVE
-=======
         self, user_identity: UserIdentity, *, status: UserStatus = UserStatus.ACTIVE
->>>>>>> 3bccc7d6
     ) -> User:
         """Создает нового пользователя и привязывает identity провайдера в атомарной транзакции.
 
@@ -168,19 +164,6 @@
         :return: Созданный объект User с заполненным ID.
         """
         try:
-<<<<<<< HEAD
-            async with self.session.begin():
-                model = self.model(
-                    email=user_identity.email,
-                    status=status,
-                    user_identities=[UserIdentityModel(**user_identity.model_dump())],
-                )
-                self.session.add(model)
-                await self.session.flush()
-            return self.schema.model_validate(model)
-        except SQLAlchemyError as e:
-            await self.session.rollback()
-=======
             model = self.model(
                 email=user_identity.email,
                 status=status,
@@ -191,7 +174,6 @@
             await self.session.commit()  # Явный коммит если нет внешней транзакции
             return self.schema.model_validate(model)
         except SQLAlchemyError as e:
->>>>>>> 3bccc7d6
             raise CreationError(f"Error while creating user with identity: {e}") from e
 
     async def get_by_email(self, email: str) -> User | None:
@@ -237,19 +219,8 @@
                 select(GroupModel)
                 .join(RealmModel, GroupModel.realm_id == RealmModel.id)
                 .join(UserGroupModel, GroupModel.id == UserGroupModel.group_id)
-<<<<<<< HEAD
-                .where(
-                    (UserGroupModel.user_id == id) &
-                    (RealmModel.slug == realm_slug)
-                )
-                .options(
-                    joinedload(GroupModel.realm),
-                    joinedload(GroupModel.user_groups)
-                )
-=======
                 .where((UserGroupModel.user_id == id) & (RealmModel.slug == realm_slug))
                 .options(joinedload(GroupModel.realm), joinedload(GroupModel.user_groups))
->>>>>>> 3bccc7d6
             )
             result = await self.session.execute(stmt)
             models = result.scalars().all()
