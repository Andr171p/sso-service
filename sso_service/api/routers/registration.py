--- conflicted
+++ resolved
@@ -19,11 +19,7 @@
     summary="Регистрирует пользователя",
 )
 async def register_user(
-<<<<<<< HEAD
-        user: UserRegistration, provider: Depends[UserCredentialsProvider]
-=======
     user: UserRegistration, provider: Depends[UserCredentialsProvider]
->>>>>>> 3bccc7d6
 ) -> User:
     user = User.model_validate(user)
     return await provider.register(user)